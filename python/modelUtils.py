--- conflicted
+++ resolved
@@ -160,18 +160,12 @@
         model = dense_net(input_shape, nodes_list, nclass)
     else:
         model = eval(model_name+"(input_shape, nclass)")
-
-<<<<<<< HEAD
+        
+    optimizer = keras.optimizers.Adam(learning_rate = get_lr_scheduler().get_schedule())
+
     model.compile(#loss=weighted_binary_crossentropy,
                   loss='binary_crossentropy',
-                  optimizer='Adam',
-=======
-    optimizer = keras.optimizers.Adam(learning_rate = get_lr_scheduler().get_schedule())
-
-    model.compile(loss=weighted_binary_crossentropy,
-                  #loss='binary_crossentropy',
                   optimizer=optimizer,
->>>>>>> 00f9f615
                   metrics=['accuracy'])
 
     model.summary()
@@ -202,17 +196,10 @@
 
     fitargs = {'callbacks': callbacks, 'epochs': epochs, 'verbose': verbose, 'batch_size': batch_size}
 
-<<<<<<< HEAD
     model.fit(train_dictionary, train_y_dictionary, sample_weight=train_w, validation_data=(val_dictionary, val_y_dictionary, val_w), **fitargs)
-=======
-    if n_models_in_parallel == 1:
-        model.fit(X_train_list[0], Yw_train_list[0], validation_data=(X_val_list[0], Yw_val_list[0]), **fitargs)
-    else:
-        model.fit(X_train_list, Yw_train_list, validation_data=(X_val_list, Yw_val_list), **fitargs)
     
     if model_filepath:
         model.save_weights(model_filepath)
->>>>>>> 00f9f615
 
     # FIXME: Y and w are stacked together into Yw and requires separating for plotting
     # if figname:
