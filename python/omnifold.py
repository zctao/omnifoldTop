--- conflicted
+++ resolved
@@ -191,18 +191,10 @@
     ################
     # Start iterations
     # Weights
-<<<<<<< HEAD
     # weights_push = [np.ones(len(X_sim)) for i in range(modelUtils.n_models_in_parallel)]
     # weights_pull = [np.ones(len(X_gen)) for i in range(modelUtils.n_models_in_parallel)]
     weights_push = np.ones(shape=(modelUtils.n_models_in_parallel, len(X_sim)))
     weights_pull = np.ones(shape=(modelUtils.n_models_in_parallel, len(X_gen)))
-=======
-
-    # weights_push = [np.ones(len(X_sim)) for i in range(n_models_in_parallel)]
-    # weights_pull = [np.ones(len(X_gen)) for i in range(n_models_in_parallel)]
-    weights_push = np.ones(shape=(n_models_in_parallel, len(X_sim)))
-    weights_pull = np.ones(shape=(n_models_in_parallel, len(X_gen)))
->>>>>>> 00f9f615
 
     # weights_unfold = np.empty(shape=(modelUtils.n_models_in_parallel, niterations, len(X_gen[passcut_gen])))
     weights_unfold = np.empty(shape=(modelUtils.n_models_in_parallel, niterations, np.count_nonzero(passcut_gen)))
